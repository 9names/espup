[package]
name = "espup"
version = "0.2.2-dev"
authors = ["Sergio Gasquez Arcos <sergio.gasquez@gmail.com>"]
edition = "2021"
license = "MIT OR Apache-2.0"
readme = "README.md"
repository = "https://github.com/esp-rs/espup"
description = """
Tool for installing and maintaining ESP Rust environment.
"""
keywords = ["esp", "esp-rs", "embedded", "cli", "xtensa"]
categories = ["command-line-utilities", "development-tools", "embedded"]
rust-version = "1.62"

[dependencies]
anyhow = "1.0.66"
clap = { version = "4.0.22", features = ["derive"] }
dirs = "4.0.0"
flate2 = "1.0.22"
guess_host_triple = "0.1.3"
reqwest = { version = "0.11.12", features = ["blocking"] }
tar = "0.4.37"
zip = "0.6.3"
xz2 = "0.1.6"
console = "0.15.1"
tempfile = "3.3.0"
log = "0.4.17"
env_logger = "0.9.3"
embuild = { version = "0.30.4", features = ["espidf", "git"] }
strum = { version = "0.24", features = ["derive"] }
strum_macros = "0.24.3"
toml = "0.5.9"
directories-next = "2.0.0"
serde = { version = "1.0.146", features = ["derive"] }
miette = "5.4.1"
regex = "1.7.0"
serde_json = "1.0.87"
<<<<<<< HEAD
thiserror = "1.0.37"
=======
update-informer = "0.5.0"
>>>>>>> e1e3909e

[target.aarch64-unknown-linux-gnu.dependencies]
openssl = { version = "0.10", features = ["vendored"] }

[target.x86_64-unknown-linux-gnu.dependencies]
openssl = { version = "0.10", features = ["vendored"] }

[package.metadata.binstall]
pkg-url = "{ repo }/releases/download/v{ version }/{ name }-{ target }.{ archive-format }"
bin-dir = "{ bin }{ binary-ext }"
pkg-fmt = "zip"

[profile.release]
lto = "thin"
strip = true<|MERGE_RESOLUTION|>--- conflicted
+++ resolved
@@ -36,11 +36,8 @@
 miette = "5.4.1"
 regex = "1.7.0"
 serde_json = "1.0.87"
-<<<<<<< HEAD
 thiserror = "1.0.37"
-=======
 update-informer = "0.5.0"
->>>>>>> e1e3909e
 
 [target.aarch64-unknown-linux-gnu.dependencies]
 openssl = { version = "0.10", features = ["vendored"] }
